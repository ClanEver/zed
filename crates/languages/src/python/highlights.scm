--- conflicted
+++ resolved
@@ -19,57 +19,7 @@
   (tuple (identifier) @type)
 )
 
-; Union type X | Y (up to 8 types)
-(type
-  (binary_operator
-    left: [
-      (binary_operator
-        left:  [
-          (binary_operator
-            left:  [
-              (binary_operator
-                left:  [
-                  (binary_operator
-                    left:  [
-                      (binary_operator
-                        left: [
-                          (binary_operator
-                            left: (_) @type
-                            right: (_) @type
-                          ) @type
-                          (_) @type
-                        ]
-                        right: (_) @type
-                      ) @type
-                      (_) @type
-                    ]
-                    right: (_) @type
-                  ) @type
-                  (_) @type
-                ]
-                right: (_) @type
-              ) @type
-              (_) @type
-            ]
-            right: (_) @type
-          ) @type
-          (_) @type
-        ]
-        right: (_) @type
-      ) @type
-      (_) @type
-    ]
-    right: (_) @type
-  ) @type
-)
-
-<<<<<<< HEAD
 ; Function calls
-=======
-(decorator
-  "@" @punctuation.special
-  (identifier) @function.decorator)
->>>>>>> 705a06c3
 
 (call
   function: (attribute attribute: (identifier) @function.method.call))
@@ -145,9 +95,8 @@
   (parameters)?
   body: (block (expression_statement (string) @string.doc)))
 
-<<<<<<< HEAD
 (decorator
-  "@" @function.decorator
+  "@" @punctuation.special
   [
     (attribute
       object: (identifier) @function.decorator
@@ -166,16 +115,6 @@
   ]
 )
 
-(class_definition
-  (argument_list [
-    (identifier) @type
-    (keyword_argument
-      name: (identifier) @variable.parameter
-      value: (_)
-    )
-  ])
-)
-=======
 (module
   (expression_statement (assignment))
   . (expression_statement (string) @string.doc))
@@ -194,7 +133,6 @@
         (expression_statement (assignment))
         . (expression_statement (string) @string.doc)))))
 
->>>>>>> 705a06c3
 
 [
   "-"
