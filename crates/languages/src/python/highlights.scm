--- conflicted
+++ resolved
@@ -10,11 +10,6 @@
 ((identifier) @constant
   (#match? @constant "^_*[A-Z][A-Z0-9_]*$"))
 
-<<<<<<< HEAD
-(parameter (identifier) @variable)
-(attribute attribute: (identifier) @property)
-=======
->>>>>>> 6a95ec6a
 (type (identifier) @type)
 (generic_type (identifier) @type)
 (comment) @comment
